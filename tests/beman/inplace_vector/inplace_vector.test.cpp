// SPDX-License-Identifier: Apache-2.0 WITH LLVM-exception
#include <beman/inplace_vector/inplace_vector.hpp>
#include <cassert>

using namespace beman;

template <typename T> constexpr void test() {
  using vec = inplace_vector<T, 42>;
  vec range{T(1), T(1337), T(42), T(12), T(0), T(-1)};
  const vec const_range{T(0), T(42), T(1337), T(42), T(5), T(-42)};

  auto &&bracket = range[3];
  static_assert(std::is_same<decltype(bracket), typename vec::reference>::value,
                "");
  assert(bracket == T(12));

  range[3] = T(4);
  auto &&bracket_assign = range[3];
  static_assert(
      std::is_same<decltype(bracket_assign), typename vec::reference>::value,
      "");
  assert(bracket_assign == T(4));

  // Continue with const reference.
  auto &&const_bracket = const_range[3];
  static_assert(std::is_same<decltype(const_bracket),
                             typename vec::const_reference>::value,
                "");
  assert(const_bracket == T(42));

  auto &&front = range.front();
  static_assert(std::is_same<decltype(const_bracket),
                             typename vec::const_reference>::value,
                "");
  assert(front == T(1));
  (void)front;

  auto &&const_front = const_range.front();
  static_assert(
      std::is_same<decltype(const_front), typename vec::const_reference>::value,
      "");
  assert(const_front == T(0));

  auto &&back = range.back();
  static_assert(std::is_same<decltype(back), typename vec::reference>::value,
                "");
  assert(back == T(-1));

  auto &&const_back = const_range.back();
  static_assert(
      std::is_same<decltype(const_back), typename vec::const_reference>::value,
      "");
  assert(const_back == -42);

  auto data = range.data();
  static_assert(std::is_same<decltype(data), typename vec::pointer>::value, "");
  assert(*data == T(1));
  assert(data == std::addressof(front));

  auto const_data = const_range.data();
  static_assert(
      std::is_same<decltype(const_data), typename vec::const_pointer>::value,
      "");
  assert(*const_data == T(0));
  assert(const_data == std::addressof(const_front));
}

<<<<<<< HEAD
#if BEMAN_INPLACE_VECTOR_FREESTANDING_DELETED()
void test_exceptions() {};
=======
#if BEMAN_INPLACE_VECTOR_NO_EXCEPTIONS()
int main() {
  test<int>();
  return 0;
}
>>>>>>> aaa789e2
#else
void test_exceptions() {
  using vec = inplace_vector<int, 42>;
  {
    try {
      vec too_small{};
      auto res = too_small.at(5);
      (void)res;
    } catch (const std::out_of_range &) {
    } catch (...) {
      assert(false);
    }
    try {
      const vec too_small{};
      auto res = too_small.at(5);
      (void)res;
    } catch (const std::out_of_range &) {
    } catch (...) {
      assert(false);
    }
  }
}
<<<<<<< HEAD
#endif
=======

>>>>>>> aaa789e2
int main() {
  test<int>();
  test_exceptions();
  return 0;
}
#endif<|MERGE_RESOLUTION|>--- conflicted
+++ resolved
@@ -65,16 +65,9 @@
   assert(const_data == std::addressof(const_front));
 }
 
-<<<<<<< HEAD
-#if BEMAN_INPLACE_VECTOR_FREESTANDING_DELETED()
+
+#if BEMAN_INPLACE_VECTOR_FREESTANDING_DELETED() | BEMAN_INPLACE_VECTOR_NO_EXCEPTIONS()
 void test_exceptions() {};
-=======
-#if BEMAN_INPLACE_VECTOR_NO_EXCEPTIONS()
-int main() {
-  test<int>();
-  return 0;
-}
->>>>>>> aaa789e2
 #else
 void test_exceptions() {
   using vec = inplace_vector<int, 42>;
@@ -97,11 +90,8 @@
     }
   }
 }
-<<<<<<< HEAD
 #endif
-=======
 
->>>>>>> aaa789e2
 int main() {
   test<int>();
   test_exceptions();
