# cmake-format: off
# src/beman/inplace_vector/tests/CMakeLists.txt -*-makefile-*-
# SPDX-License-Identifier: Apache-2.0 WITH LLVM-exception
# cmake-format: on

# Tests
add_executable(beman.inplace_vector.test inplace_vector.test.cpp)

target_link_libraries(beman.inplace_vector.test PRIVATE beman.inplace_vector)

add_test(NAME beman.inplace_vector.test COMMAND beman.inplace_vector.test)

# Migrated test from original implementation
add_executable(beman.inplace_vector.ref-test ref_impl.test.cpp)
target_link_libraries(
    beman.inplace_vector.ref-test
    PRIVATE beman.inplace_vector
)
add_test(
    NAME beman.inplace_vector.ref-test
    COMMAND beman.inplace_vector.ref-test
)

# GoogleTest based tests
include(GoogleTest)

function(add_gtest NAME)
    add_executable(beman.inplace_vector.tests.${NAME})
    target_sources(beman.inplace_vector.tests.${NAME} PRIVATE ${NAME}.test.cpp)
    target_link_libraries(
        beman.inplace_vector.tests.${NAME}
        PRIVATE beman.inplace_vector GTest::gtest GTest::gtest_main
    )
    gtest_add_tests(beman.inplace_vector.tests.${NAME} "" AUTO)
endfunction()

# Tests for official specs
add_gtest(container_requirements)
add_gtest(triviality)
add_gtest(compare)
add_gtest(constructors)
add_gtest(size_n_data)
add_gtest(erasure)
add_gtest(modifiers)

<<<<<<< HEAD
if(BEMAN_INPLACE_VECTOR_FREESTANDING_DELETED)
    add_gtest(freestanding)
=======
# only add noexception tests if NO_EXCEPTIONS option is set and compiler supports -fno-exceptions
if(
    BEMAN_INPLACE_VECTOR_NO_EXCEPTIONS
    AND (
        CMAKE_CXX_COMPILER_ID STREQUAL "Clang"
        OR CMAKE_CXX_COMPILER_ID STREQUAL "GNU"
    )
)
    add_gtest(noexceptions)
    target_compile_options(
        beman.inplace_vector.tests.noexceptions
        PRIVATE -fno-exceptions
    )
>>>>>>> aaa789e2
endif()

# constexpr test
add_executable(beman.inplace_vector.tests.constexpr constexpr.test.cpp)
target_link_libraries(
    beman.inplace_vector.tests.constexpr
    PRIVATE beman.inplace_vector
)
add_test(
    NAME beman.inplace_vector.tests.constexpr
    COMMAND beman.inplace_vector.tests.constexpr
)<|MERGE_RESOLUTION|>--- conflicted
+++ resolved
@@ -43,10 +43,10 @@
 add_gtest(erasure)
 add_gtest(modifiers)
 
-<<<<<<< HEAD
 if(BEMAN_INPLACE_VECTOR_FREESTANDING_DELETED)
     add_gtest(freestanding)
-=======
+endif()
+
 # only add noexception tests if NO_EXCEPTIONS option is set and compiler supports -fno-exceptions
 if(
     BEMAN_INPLACE_VECTOR_NO_EXCEPTIONS
@@ -60,7 +60,6 @@
         beman.inplace_vector.tests.noexceptions
         PRIVATE -fno-exceptions
     )
->>>>>>> aaa789e2
 endif()
 
 # constexpr test
