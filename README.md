<!--
SPDX-License-Identifier: <SPDX License Expression>
-->

# beman.inplace\_vector

A dynamically-resizable vector with fixed capacity and embedded storage

<<<<<<< HEAD
## Linting

This project use [pre-commit](https://pre-commit.com/) framework for linting.

### Install pre-commit

```bash
pip3 install pre-commit
```

[pre-commit] can be configured to automatically triggered before git commit,
to install this functionality, run:

```bash
pre-commit install
```

### Running pre-commit

```bash
pre-commit run --all-files
```

This will download and check linting rules on all files.
Apart from Markdown files,
`pre-commit` will automatically format the files
to conform with linting rules in place.

### Run
=======
## Implements

- [`inplace_vector` P0843R14](https://www.open-std.org/jtc1/sc22/wg21/docs/papers/2024/p0843r14.html)

## Usage

### Definition in P0843

> `inplace_vector` is a dynamically-resizable array with capacity fixed 
at compile time and contiguous inplace storage, 
that is, the array elements are stored within the vector object itself. 
Its API closely resembles `std::vector<T, A>`, 
making it easy to teach and learn, 
and the inplace storage guarantee makes it useful in environments in 
which dynamic memory allocations are undesired.

### Code example

```cpp
// TODO: Add example
```

## How to Build

### Compiler support

Building this repository requires **C++20** or later.

### Dependencies

TODO: tested platforms.

### Instructions

<!-- TODO: add preset support -->

#### Manual CMake Build

```
# Configure build
$ cmake -S . -B build -DCMAKE_CXX_STANDARD=20
-- The CXX compiler identification is GNU 11.4.0
-- Detecting CXX compiler ABI info
-- Detecting CXX compiler ABI info - done
-- Check for working CXX compiler: /usr/bin/c++ - skipped
-- Detecting CXX compile features
-- Detecting CXX compile features - done
-- Configuring done (0.4s)
-- Generating done (0.0s)
-- Build files have been written to: /.../inplace_vector/build

# Build
$ cmake --build build
[ 50%] Building CXX object src/beman/inplace_vector/tests/CMakeFiles/beman.inplace_vector.test.dir/inplace_vector.test.cpp.o
[100%] Linking CXX executable beman.inplace_vector.test
[100%] Built target beman.inplace_vector.test

# Run tests
$ ctest --test-dir build/
Internal ctest changing into directory: /.../inplace_vector/build
Test project /.../inplace_vector/build
    Start 1: beman.inplace_vector.test
1/1 Test #1: beman.inplace_vector.test ........   Passed    0.00 sec

100% tests passed, 0 tests failed out of 1

Total Test time (real) =   0.01 sec
```
>>>>>>> ff2129d4
<|MERGE_RESOLUTION|>--- conflicted
+++ resolved
@@ -6,37 +6,6 @@
 
 A dynamically-resizable vector with fixed capacity and embedded storage
 
-<<<<<<< HEAD
-## Linting
-
-This project use [pre-commit](https://pre-commit.com/) framework for linting.
-
-### Install pre-commit
-
-```bash
-pip3 install pre-commit
-```
-
-[pre-commit] can be configured to automatically triggered before git commit,
-to install this functionality, run:
-
-```bash
-pre-commit install
-```
-
-### Running pre-commit
-
-```bash
-pre-commit run --all-files
-```
-
-This will download and check linting rules on all files.
-Apart from Markdown files,
-`pre-commit` will automatically format the files
-to conform with linting rules in place.
-
-### Run
-=======
 ## Implements
 
 - [`inplace_vector` P0843R14](https://www.open-std.org/jtc1/sc22/wg21/docs/papers/2024/p0843r14.html)
@@ -105,4 +74,33 @@
 
 Total Test time (real) =   0.01 sec
 ```
->>>>>>> ff2129d4
+
+## Development
+
+### Linting
+
+This project use [pre-commit](https://pre-commit.com/) framework for linting.
+
+#### Install pre-commit
+
+```bash
+pip3 install pre-commit
+```
+
+[pre-commit] can be configured to automatically triggered before git commit,
+to install this functionality, run:
+
+```bash
+pre-commit install
+```
+
+#### Running pre-commit
+
+```bash
+pre-commit run --all-files
+```
+
+This will download and check linting rules on all files.
+Apart from Markdown files,
+`pre-commit` will automatically format the files
+to conform with linting rules in place.