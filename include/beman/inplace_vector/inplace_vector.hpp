// SPDX-License-Identifier: Apache-2.0 WITH LLVM-exception

#ifndef BEMAN_INPLACE_VECTOR_INPLACE_VECTOR_HPP
#define BEMAN_INPLACE_VECTOR_INPLACE_VECTOR_HPP

#include <beman/inplace_vector/config.hpp>

#include <algorithm> // for rotate...
#include <array>
#include <compare>
#include <concepts>   // for lots...
#include <cstddef>    // for size_t
#include <cstdint>    // for fixed-width integer types
#include <cstdio>     // for assertion diagnostics
#include <cstdlib>    // for abort
#include <functional> // for less and equal_to
#include <iterator>   // for reverse_iterator and iterator traits
#include <limits>     // for numeric_limits
#include <memory>     // for destroy
#include <new>        // for operator new
#include <ranges>
#include <stdexcept>   // for length_error
#include <type_traits> // for aligned_storage and all meta-functions

// Artifact from previous implementation, can be used as hints for optimizer
#define IV_EXPECT(EXPR)

#if __STDC_HOSTED__ == 0 || BEMAN_INPLACE_VECTOR_FREESTANDING_DELETED()
#define BEMAN_IV_FREESTANDING_DELETE(impl) = delete
#else
#define BEMAN_IV_FREESTANDING_DELETE(impl) impl
#endif

// beman::from_range_t
namespace beman {
struct from_range_t {};
inline constexpr from_range_t from_range;
}; // namespace beman

// Private utilities
namespace beman::details::inplace_vector {

// clang-format off
// Smallest unsigned integer that can represent values in [0, N].
template <size_t N>
using smallest_size_t
= std::conditional_t<(N < std::numeric_limits<uint8_t>::max()),  uint8_t,
    std::conditional_t<(N < std::numeric_limits<uint16_t>::max()), uint16_t,
    std::conditional_t<(N < std::numeric_limits<uint32_t>::max()), uint32_t,
    std::conditional_t<(N < std::numeric_limits<uint64_t>::max()), uint64_t,
                   size_t>>>>;
// clang-format on

// Index a random-access and sized range doing bound checks in debug builds
template <std::ranges::random_access_range Rng, std::integral Index>
static constexpr decltype(auto) index(Rng &&rng, Index i) noexcept
  requires(std::ranges::sized_range<Rng>)
{
  IV_EXPECT(static_cast<ptrdiff_t>(i) < std::ranges::size(rng));
  return std::begin(std::forward<Rng>(rng))[std::forward<Index>(i)];
}

// http://eel.is/c++draft/container.requirements.general#container.intro.reqmts-2
template <class Rng, class T>
concept container_compatible_range =
    std::ranges::input_range<Rng> &&
    std::convertible_to<std::ranges::range_reference_t<Rng>, T>;

template <typename T, std::size_t N>
concept satify_constexpr = N == 0 || std::is_trivial_v<T>;

template <typename T>
concept lessthan_comparable = requires(const T &a, const T &b) {
  { a < b } -> std::convertible_to<bool>;
};

} // namespace beman::details::inplace_vector

// Types implementing the `inplace_vector`'s storage
namespace beman::details::inplace_vector::storage {

// Storage for zero elements.
template <class T> struct zero_sized {
protected:
  using size_type = uint8_t;
  static constexpr T *storage_data() noexcept { return nullptr; }
  static constexpr size_type storage_size() noexcept { return 0; }
  static constexpr void
  unsafe_set_size([[maybe_unused]] size_t new_size) noexcept {
    IV_EXPECT(new_size == 0 &&
              "tried to change size of empty storage to non-zero value");
  }

public:
  constexpr zero_sized() = default;
  constexpr zero_sized(zero_sized const &) = default;
  constexpr zero_sized &operator=(zero_sized const &) = default;
  constexpr zero_sized(zero_sized &&) = default;
  constexpr zero_sized &operator=(zero_sized &&) = default;
  constexpr ~zero_sized() = default;
};

// Storage for trivial types.
template <class T, size_t N> struct trivial {
  static_assert(std::is_trivial_v<T>,
                "storage::trivial<T, C> requires Trivial<T>");
  static_assert(N != size_t{0}, "N  == 0, use zero_sized");

protected:
  using size_type = smallest_size_t<N>;

private:
  // If value_type is const, then const std::array of non-const elements:
  using array_based_storage =
      std::conditional_t<!std::is_const_v<T>, std::array<T, N>,
                         const std::array<std::remove_const_t<T>, N>>;
  alignas(alignof(T)) array_based_storage storage_data_{};
  size_type storage_size_ = 0;

protected:
  constexpr const T *storage_data() const noexcept {
    return storage_data_.data();
  }
  constexpr T *storage_data() noexcept { return storage_data_.data(); }
  constexpr size_type storage_size() const noexcept { return storage_size_; }
  constexpr void unsafe_set_size(size_t new_size) noexcept {
    IV_EXPECT(size_type(new_size) <= N && "new_size out-of-bounds [0, N]");
    storage_size_ = size_type(new_size);
  }

public:
  constexpr trivial() noexcept = default;
  constexpr trivial(trivial const &) noexcept = default;
  constexpr trivial &operator=(trivial const &) noexcept = default;
  constexpr trivial(trivial &&) noexcept = default;
  constexpr trivial &operator=(trivial &&) noexcept = default;
  constexpr ~trivial() = default;
};

template <class T, size_t N> struct raw_byte_based_storage {
  alignas(T) std::byte _d[sizeof(T) * N];
  constexpr T *storage_data(size_t i) noexcept {
    IV_EXPECT(i < N);
    return reinterpret_cast<T *>(_d) + i;
  }
  constexpr const T *storage_data(size_t i) const noexcept {
    IV_EXPECT(i < N);
    return reinterpret_cast<const T *>(_d) + i;
  }
};

/// Storage for non-trivial elements.
template <class T, size_t N> struct non_trivial {
  static_assert(!std::is_trivial_v<T>,
                "use storage::trivial for Trivial<T> elements");
  static_assert(N != size_t{0}, "use storage::zero for N==0");

protected:
  using size_type = smallest_size_t<N>;

private:
  using byte_based_storage = std::conditional_t<
      !std::is_const_v<T>, raw_byte_based_storage<T, N>,
      const raw_byte_based_storage<std::remove_const_t<T>, N>>;
  byte_based_storage storage_data_{}; // BUGBUG: test SIMD types
  size_type storage_size_ = 0;

protected:
  constexpr const T *storage_data() const noexcept {
    return storage_data_.storage_data(0);
  }
  constexpr T *storage_data() noexcept { return storage_data_.storage_data(0); }
  constexpr size_type storage_size() const noexcept { return storage_size_; }
  constexpr void unsafe_set_size(size_t new_size) noexcept {
    IV_EXPECT(size_type(new_size) <= N && "new_size out-of-bounds [0, N)");
    storage_size_ = size_type(new_size);
  }

public:
  constexpr non_trivial() noexcept = default;
  constexpr non_trivial(non_trivial const &) noexcept = default;
  constexpr non_trivial &operator=(non_trivial const &) noexcept = default;
  constexpr non_trivial(non_trivial &&) noexcept = default;
  constexpr non_trivial &operator=(non_trivial &&) noexcept = default;

  constexpr ~non_trivial()
    requires(std::is_trivially_destructible_v<T>)
  = default;
  constexpr ~non_trivial() {
    std::destroy(storage_data(), storage_data() + storage_size());
  }
};

// Selects the vector storage.
template <class T, size_t N>
using storage_for = std::conditional_t<
    !satify_constexpr<T, N>, non_trivial<T, N>,
    std::conditional_t<N == 0, zero_sized<T>, trivial<T, N>>>;

} // namespace beman::details::inplace_vector::storage

namespace beman {

template <typename IV>
concept has_constexpr_support =
    details::inplace_vector::satify_constexpr<typename IV::value_type,
                                              IV::capacity()>;

/// Dynamically-resizable fixed-N vector with inplace storage.
template <class T, size_t N>
struct inplace_vector
    : private details::inplace_vector::storage::storage_for<T, N> {
private:
  static_assert(std::is_nothrow_destructible_v<T>,
                "T must be nothrow destructible");
  using base_t = details::inplace_vector::storage::storage_for<T, N>;
  using base_t::storage_data;
  using base_t::storage_size;
  using base_t::unsafe_set_size;

public:
  using value_type = T;
  using pointer = T *;
  using const_pointer = const T *;
  using reference = value_type &;
  using const_reference = const value_type &;
  using size_type = size_t;
  using difference_type = std::ptrdiff_t;
  using iterator = pointer;
  using const_iterator = const_pointer;
  using reverse_iterator = std::reverse_iterator<iterator>;
  using const_reverse_iterator = std::reverse_iterator<const_iterator>;

  // [containers.sequences.inplace_vector.cons], construct/copy/destroy
  constexpr inplace_vector() noexcept = default;

  // iterators
  constexpr iterator begin() noexcept { return storage_data(); }
  constexpr const_iterator begin() const noexcept { return storage_data(); }
  constexpr iterator end() noexcept { return begin() + size(); }
  constexpr const_iterator end() const noexcept { return begin() + size(); }
  constexpr reverse_iterator rbegin() noexcept {
    return reverse_iterator(end());
  }
  constexpr const_reverse_iterator rbegin() const noexcept {
    return const_reverse_iterator(end());
  }
  constexpr reverse_iterator rend() noexcept {
    return reverse_iterator(begin());
  }
  constexpr const_reverse_iterator rend() const noexcept {
    return const_reverse_iterator(begin());
  }

  constexpr const_iterator cbegin() const noexcept { return storage_data(); }
  constexpr const_iterator cend() const noexcept { return cbegin() + size(); }
  constexpr const_reverse_iterator crbegin() const noexcept {
    return const_reverse_iterator(cend());
  }
  constexpr const_reverse_iterator crend() const noexcept {
    return const_reverse_iterator(cbegin());
  }

  [[nodiscard]] constexpr bool empty() const noexcept {
    return storage_size() == 0;
  };
  constexpr size_type size() const noexcept { return storage_size(); }
  static constexpr size_type max_size() noexcept { return N; }
  static constexpr size_type capacity() noexcept { return N; }
<<<<<<< HEAD
  // constexpr void resize(size_type sz);
  // constexpr void resize(size_type sz, const T& c);
  constexpr void reserve(size_type n) BEMAN_IV_FREESTANDING_DELETE({
=======
  constexpr void reserve(size_type n) {
>>>>>>> b8aabf6f
    if (n > N) [[unlikely]]
      throw std::bad_alloc();
  });

  constexpr void shrink_to_fit() {}

  // element access
  constexpr reference operator[](size_type n) {
    return details::inplace_vector::index(*this, n);
  }
  constexpr const_reference operator[](size_type n) const {
    return details::inplace_vector::index(*this, n);
  }
  constexpr reference front() {
    return details::inplace_vector::index(*this, size_type(0));
  }
  constexpr const_reference front() const {
    return details::inplace_vector::index(*this, size_type(0));
  }
  constexpr reference back() {
    return details::inplace_vector::index(*this, size() - size_type(1));
  }
  constexpr const_reference back() const {
    return details::inplace_vector::index(*this, size() - size_type(1));
  }

  // [containers.sequences.inplace_vector.data], data access
  constexpr T *data() noexcept { return storage_data(); }
  constexpr const T *data() const noexcept { return storage_data(); }

  constexpr friend bool operator==(const inplace_vector &x,
                                   const inplace_vector &y) {
    return x.size() == y.size() && std::ranges::equal(x, y);
  }
  constexpr friend void swap(inplace_vector &x, inplace_vector &y) noexcept(
      N == 0 || (std::is_nothrow_swappable_v<T> &&
                 std::is_nothrow_move_constructible_v<T>)) {
    x.swap(y);
  }

private: // Utilities
  constexpr void
  assert_iterator_in_range([[maybe_unused]] const_iterator it) noexcept {
    IV_EXPECT(begin() <= it && "iterator not in range");
    IV_EXPECT(it <= end() && "iterator not in range");
  }
  constexpr void
  assert_valid_iterator_pair([[maybe_unused]] const_iterator first,
                             [[maybe_unused]] const_iterator last) noexcept {
    IV_EXPECT(first <= last && "invalid iterator pair");
  }
  constexpr void assert_iterator_pair_in_range(const_iterator first,
                                               const_iterator last) noexcept {
    assert_iterator_in_range(first);
    assert_iterator_in_range(last);
    assert_valid_iterator_pair(first, last);
  }
  constexpr void
  unsafe_destroy(T *first,
                 T *last) noexcept(std::is_nothrow_destructible_v<T>) {
    assert_iterator_pair_in_range(first, last);
    if constexpr (N > 0 && !std::is_trivial_v<T>) {
      for (; first != last; ++first)
        first->~T();
    }
  }

public:
  // Implementation

  // [containers.sequences.inplace_vector.modifiers], modifiers

  template <class... Args>
  constexpr T &unchecked_emplace_back(Args &&...args)
    requires(std::constructible_from<T, Args...>)
  {
    IV_EXPECT(size() < capacity() && "inplace_vector out-of-memory");
    std::construct_at(end(), std::forward<Args>(args)...);
    unsafe_set_size(size() + size_type(1));
    return back();
  }

  template <class... Args> constexpr T *try_emplace_back(Args &&...args) {
    if (size() == capacity()) [[unlikely]]
      return nullptr;
    return &unchecked_emplace_back(std::forward<Args>(args)...);
  }

  template <class... Args>
  constexpr T &emplace_back(Args &&...args)
    requires(std::constructible_from<T, Args...>)
  BEMAN_IV_FREESTANDING_DELETE({
    if (!try_emplace_back(std::forward<Args>(args)...)) [[unlikely]]
      throw std::bad_alloc();
    return back();
  });
  constexpr T &push_back(const T &x)
    requires(std::constructible_from<T, const T &>)
  BEMAN_IV_FREESTANDING_DELETE({
    emplace_back(x);
    return back();
  });
  constexpr T &push_back(T &&x)
    requires(std::constructible_from<T, T &&>)
  BEMAN_IV_FREESTANDING_DELETE({
    emplace_back(std::forward<T &&>(x));
    return back();
  });

  constexpr T *try_push_back(const T &x)
    requires(std::constructible_from<T, const T &>)
  {
    return try_emplace_back(x);
  }
  constexpr T *try_push_back(T &&x)
    requires(std::constructible_from<T, T &&>)
  {
    return try_emplace_back(std::forward<T &&>(x));
  }

  constexpr T &unchecked_push_back(const T &x)
    requires(std::constructible_from<T, const T &>)
  {
    return unchecked_emplace_back(x);
  }
  constexpr T &unchecked_push_back(T &&x)
    requires(std::constructible_from<T, T &&>)
  {
    return unchecked_emplace_back(std::forward<T &&>(x));
  }

  template <details::inplace_vector::container_compatible_range<T> R>
  constexpr void append_range(R &&rg)
    requires(std::constructible_from<T, std::ranges::range_reference_t<R>>)
  BEMAN_IV_FREESTANDING_DELETE({
    if constexpr (std::ranges::sized_range<R>) {
      if (size() + std::ranges::size(rg) > capacity()) [[unlikely]]
        throw std::bad_alloc();
    }
    for (auto &&e : rg) {
      if (size() == capacity()) [[unlikely]]
        throw std::bad_alloc();
      emplace_back(std::forward<decltype(e)>(e));
    }
  });

  template <class... Args>
  constexpr iterator emplace(const_iterator position, Args &&...args)
    requires(std::constructible_from<T, Args...> && std::movable<T>)
  BEMAN_IV_FREESTANDING_DELETE({
    assert_iterator_in_range(position);
    auto b = end();
    emplace_back(std::forward<Args>(args)...);
    auto pos = begin() + (position - begin());
    std::rotate(pos, b, end());
    return pos;
  });

  template <class InputIterator>
  constexpr iterator insert(const_iterator position, InputIterator first,
                            InputIterator last)
    requires(std::constructible_from<T, std::iter_reference_t<InputIterator>> &&
             std::movable<T>)
  BEMAN_IV_FREESTANDING_DELETE({
    assert_iterator_in_range(position);
    if constexpr (std::random_access_iterator<InputIterator>) {
      if (size() + static_cast<size_type>(std::distance(first, last)) >
          capacity()) [[unlikely]]
        throw std::bad_alloc{};
    }
    auto b = end();
    for (; first != last; ++first)
      emplace_back(std::move(*first));
    auto pos = begin() + (position - begin());
    std::rotate(pos, b, end());
    return pos;
  });

  template <details::inplace_vector::container_compatible_range<T> R>
  constexpr iterator insert_range(const_iterator position, R &&rg)
    requires(std::constructible_from<T, std::ranges::range_reference_t<R>> &&
             std::movable<T>)
  BEMAN_IV_FREESTANDING_DELETE({
    return insert(position, std::begin(rg), std::end(rg));
  });

  constexpr iterator insert(const_iterator position,
                            std::initializer_list<T> il)
    requires(std::constructible_from<
                 T, std::ranges::range_reference_t<std::initializer_list<T>>> &&
             std::movable<T>)
  BEMAN_IV_FREESTANDING_DELETE({ return insert_range(position, il); });

  constexpr iterator insert(const_iterator position, size_type n, const T &x)
    requires(std::constructible_from<T, const T &> && std::copyable<T>)
  BEMAN_IV_FREESTANDING_DELETE({
    assert_iterator_in_range(position);
    auto b = end();
    for (size_type i = 0; i < n; ++i)
      emplace_back(x);
    auto pos = begin() + (position - begin());
    std::rotate(pos, b, end());
    return pos;
  });

  constexpr iterator insert(const_iterator position, const T &x)
    requires(std::constructible_from<T, const T &> && std::copyable<T>)
  BEMAN_IV_FREESTANDING_DELETE({ return insert(position, 1, x); });

  constexpr iterator insert(const_iterator position, T &&x)
    requires(std::constructible_from<T, T &&> && std::movable<T>)
  BEMAN_IV_FREESTANDING_DELETE({ return emplace(position, std::move(x)); });

  constexpr inplace_vector(std::initializer_list<T> il)
    requires(std::constructible_from<
                 T, std::ranges::range_reference_t<std::initializer_list<T>>> &&
             std::movable<T>)
  BEMAN_IV_FREESTANDING_DELETE({ insert(begin(), il); });

  constexpr inplace_vector(size_type n, const T &value)
    requires(std::constructible_from<T, const T &> && std::copyable<T>)
  BEMAN_IV_FREESTANDING_DELETE({ insert(begin(), n, value); });

  constexpr explicit inplace_vector(size_type n)
    requires(std::constructible_from<T, T &&> && std::default_initializable<T>)
  BEMAN_IV_FREESTANDING_DELETE({
    for (size_type i = 0; i < n; ++i)
      emplace_back(T{});
  });

  template <class InputIterator> // BUGBUG: why not std::ranges::input_iterator?
  constexpr inplace_vector(InputIterator first, InputIterator last)
    requires(std::constructible_from<T, std::iter_reference_t<InputIterator>> &&
             std::movable<T>)
  BEMAN_IV_FREESTANDING_DELETE({ insert(begin(), first, last); });

  template <details::inplace_vector::container_compatible_range<T> R>
  constexpr inplace_vector(beman::from_range_t, R &&rg)
    requires(std::constructible_from<T, std::ranges::range_reference_t<R>> &&
             std::movable<T>)
  BEMAN_IV_FREESTANDING_DELETE({
    insert_range(begin(), std::forward<R &&>(rg));
  });

  constexpr iterator erase(const_iterator first, const_iterator last)
    requires(std::movable<T>)
  {
    assert_iterator_pair_in_range(first, last);
    iterator f = begin() + (first - begin());
    if (first != last) {
      unsafe_destroy(std::move(f + (last - first), end(), f), end());
      unsafe_set_size(size() - static_cast<size_type>(last - first));
    }
    return f;
  }

  constexpr iterator erase(const_iterator position)
    requires(std::movable<T>)
  {
    return erase(position, position + 1);
  }

  constexpr void clear() noexcept {
    unsafe_destroy(begin(), end());
    unsafe_set_size(0);
  }

  constexpr void resize(size_type sz, const T &c)
    requires(std::constructible_from<T, const T &> && std::copyable<T>)
  BEMAN_IV_FREESTANDING_DELETE({
    if (sz == size())
      return;
    else if (sz > N) [[unlikely]]
      throw std::bad_alloc{};
    else if (sz > size())
      insert(end(), sz - size(), c);
    else {
      unsafe_destroy(begin() + sz, end());
      unsafe_set_size(sz);
    }
  });
  constexpr void resize(size_type sz)
    requires(std::constructible_from<T, T &&> && std::default_initializable<T>)
  BEMAN_IV_FREESTANDING_DELETE({
    if (sz == size())
      return;
    else if (sz > N) [[unlikely]]
      throw std::bad_alloc{};
    else if (sz > size())
      while (size() != sz)
        emplace_back(T{});
    else {
      unsafe_destroy(begin() + sz, end());
      unsafe_set_size(sz);
    }
  });

  constexpr reference at(size_type pos) BEMAN_IV_FREESTANDING_DELETE({
    if (pos >= size()) [[unlikely]]
      throw std::out_of_range("inplace_vector::at");
    return details::inplace_vector::index(*this, pos);
  });
  constexpr const_reference at(size_type pos) const
      BEMAN_IV_FREESTANDING_DELETE({
        if (pos >= size()) [[unlikely]]
          throw std::out_of_range("inplace_vector::at");
        return details::inplace_vector::index(*this, pos);
      });

  constexpr void pop_back() {
    IV_EXPECT(size() > 0 && "pop_back from empty inplace_vector!");
    unsafe_destroy(end() - 1, end());
    unsafe_set_size(size() - 1);
  }

  constexpr inplace_vector(const inplace_vector &x)
    requires(N == 0 || std::is_trivially_copy_constructible_v<T>)
  = default;

  constexpr inplace_vector(const inplace_vector &x)
    requires(N != 0 && !std::is_trivially_copy_constructible_v<T> &&
             std::copyable<T>)
  {
    for (auto &&e : x)
      emplace_back(e);
  }

  constexpr inplace_vector(inplace_vector &&x)
    requires(N == 0 || std::is_trivially_move_constructible_v<T>)
  = default;

  constexpr inplace_vector(inplace_vector &&x)
    requires(N != 0 && !std::is_trivially_move_constructible_v<T> &&
             std::movable<T>)
  {
    for (auto &&e : x)
      emplace_back(std::move(e));
  }

  constexpr inplace_vector &operator=(const inplace_vector &x)
    requires(N == 0 || (std::is_trivially_destructible_v<T> &&
                        std::is_trivially_copy_constructible_v<T> &&
                        std::is_trivially_copy_assignable_v<T>))
  = default;

  constexpr inplace_vector &operator=(const inplace_vector &x)
    requires(N != 0 &&
             !(std::is_trivially_destructible_v<T> &&
               std::is_trivially_copy_constructible_v<T> &&
               std::is_trivially_copy_assignable_v<T>) &&
             std::copyable<T>)
  {
    clear();
    for (auto &&e : x)
      emplace_back(e);
    return *this;
  }

  constexpr inplace_vector &operator=(inplace_vector &&x)
    requires(N == 0 || (std::is_trivially_destructible_v<T> &&
                        std::is_trivially_move_constructible_v<T> &&
                        std::is_trivially_move_assignable_v<T>))
  = default;

  constexpr inplace_vector &operator=(inplace_vector &&x)
    requires(N != 0 &&
             !(std::is_trivially_destructible_v<T> &&
               std::is_trivially_move_constructible_v<T> &&
               std::is_trivially_move_assignable_v<T>) &&
             std::movable<T>)
  {
    clear();
    for (auto &&e : x)
      emplace_back(std::move(e));
    return *this;
  }

  constexpr void
  swap(inplace_vector &x) noexcept(N == 0 ||
                                   (std::is_nothrow_swappable_v<T> &&
                                    std::is_nothrow_move_constructible_v<T>))
    requires(std::movable<T>)
  {
    auto tmp = std::move(x);
    x = std::move(*this);
    (*this) = std::move(tmp);
  }

  template <class InputIterator>
  constexpr void assign(InputIterator first, InputIterator last)
    requires(std::constructible_from<T, std::iter_reference_t<InputIterator>> &&
             std::movable<T>)
  BEMAN_IV_FREESTANDING_DELETE({
    clear();
    insert(begin(), first, last);
  });
  template <details::inplace_vector::container_compatible_range<T> R>
  constexpr void assign_range(R &&rg)
    requires(std::constructible_from<T, std::ranges::range_reference_t<R>> &&
             std::movable<T>)
  BEMAN_IV_FREESTANDING_DELETE({
    assign(std::ranges::begin(rg), std::ranges::end(rg));
  });
  constexpr void assign(size_type n, const T &u)
    requires(std::constructible_from<T, const T &> && std::movable<T>)
  BEMAN_IV_FREESTANDING_DELETE({
    clear();
    insert(begin(), n, u);
  });
  constexpr void assign(std::initializer_list<T> il)
    requires(std::constructible_from<
                 T, std::ranges::range_reference_t<std::initializer_list<T>>> &&
             std::movable<T>)
  BEMAN_IV_FREESTANDING_DELETE({
    clear();
    insert_range(begin(), il);
  });

  constexpr friend auto operator<=>(const inplace_vector &x,
                                    const inplace_vector &y)
    requires(beman::details::inplace_vector::lessthan_comparable<T>)
  {
    if constexpr (std::three_way_comparable<T>) {
      return std::lexicographical_compare_three_way(x.begin(), x.end(),
                                                    y.begin(), y.end());
    } else {
      const auto sz = std::min(x.size(), y.size());
      for (std::size_t i = 0; i < sz; ++i) {
        if (x[i] < y[i])
          return std::strong_ordering::less;
        if (y[i] < x[i])
          return std::strong_ordering::greater;
        // [container.opt.reqmts] < must be total ordering relationship
      }

      return x.size() <=> y.size();
    }
  }
};

template <typename T, std::size_t N, typename U = T>
constexpr std::size_t erase(inplace_vector<T, N> &c, const U &value) {
  auto it = std::remove(c.begin(), c.end(), value);
  auto r = std::distance(it, c.end());
  c.erase(it, c.end());
  return r;
}

template <typename T, std::size_t N, typename Predicate>
constexpr std::size_t erase_if(inplace_vector<T, N> &c, Predicate pred) {
  auto it = std::remove_if(c.begin(), c.end(), pred);
  auto r = std::distance(it, c.end());
  c.erase(it, c.end());
  return r;
}

} // namespace beman

#undef IV_EXPECT
<<<<<<< HEAD
#undef BEMAN_IV_FREESTANDING_DELETE
=======

#endif // BEMAN_INPLACE_VECTOR_INPLACE_VECTOR_HPP
>>>>>>> b8aabf6f
<|MERGE_RESOLUTION|>--- conflicted
+++ resolved
@@ -267,13 +267,8 @@
   constexpr size_type size() const noexcept { return storage_size(); }
   static constexpr size_type max_size() noexcept { return N; }
   static constexpr size_type capacity() noexcept { return N; }
-<<<<<<< HEAD
-  // constexpr void resize(size_type sz);
-  // constexpr void resize(size_type sz, const T& c);
+
   constexpr void reserve(size_type n) BEMAN_IV_FREESTANDING_DELETE({
-=======
-  constexpr void reserve(size_type n) {
->>>>>>> b8aabf6f
     if (n > N) [[unlikely]]
       throw std::bad_alloc();
   });
@@ -733,9 +728,6 @@
 } // namespace beman
 
 #undef IV_EXPECT
-<<<<<<< HEAD
 #undef BEMAN_IV_FREESTANDING_DELETE
-=======
-
-#endif // BEMAN_INPLACE_VECTOR_INPLACE_VECTOR_HPP
->>>>>>> b8aabf6f
+
+#endif // BEMAN_INPLACE_VECTOR_INPLACE_VECTOR_HPP