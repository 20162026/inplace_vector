--- conflicted
+++ resolved
@@ -3,13 +3,9 @@
 #ifndef BEMAN_INPLACE_VECTOR_INPLACE_VECTOR_HPP
 #define BEMAN_INPLACE_VECTOR_INPLACE_VECTOR_HPP
 
-<<<<<<< HEAD
-#include <beman/inplace_vector/config.hpp>
-=======
 #if !defined(__has_include) || __has_include(<beman/inplace_vector/config.hpp>)
 #include <beman/inplace_vector/config.hpp>
 #endif
->>>>>>> aaa789e2
 
 #include <algorithm> // for rotate...
 #include <array>
@@ -29,12 +25,12 @@
 // Artifact from previous implementation, can be used as hints for optimizer
 #define IV_EXPECT(EXPR)
 
-<<<<<<< HEAD
 #if BEMAN_INPLACE_VECTOR_FREESTANDING_DELETED()
 #define BEMAN_IV_FREESTANDING_DELETE(impl) = delete
 #else
 #define BEMAN_IV_FREESTANDING_DELETE(impl) impl
-=======
+#endif
+
 #ifndef BEMAN_IV_THROW_OR_ABORT
 #if BEMAN_INPLACE_VECTOR_NO_EXCEPTIONS()
 #include <cstdlib> // for abort
@@ -42,8 +38,6 @@
 #else
 #include <stdexcept> // for length_error
 #define BEMAN_IV_THROW_OR_ABORT(x) throw x
-#endif
->>>>>>> aaa789e2
 #endif
 
 // beman::from_range_t
@@ -282,20 +276,13 @@
   constexpr size_type size() const noexcept { return storage_size(); }
   static constexpr size_type max_size() noexcept { return N; }
   static constexpr size_type capacity() noexcept { return N; }
-<<<<<<< HEAD
 
   constexpr void reserve(size_type n) BEMAN_IV_FREESTANDING_DELETE({
-    if (n > N) [[unlikely]]
-      throw std::bad_alloc();
-  });
-
-=======
-  constexpr void reserve(size_type n) {
     if (n > N) [[unlikely]] {
       BEMAN_IV_THROW_OR_ABORT(std::bad_alloc());
     }
-  }
->>>>>>> aaa789e2
+  });
+
   constexpr void shrink_to_fit() {}
 
   // element access
@@ -383,16 +370,9 @@
   template <class... Args>
   constexpr T &emplace_back(Args &&...args)
     requires(std::constructible_from<T, Args...>)
-<<<<<<< HEAD
   BEMAN_IV_FREESTANDING_DELETE({
     if (!try_emplace_back(std::forward<Args>(args)...)) [[unlikely]]
-      throw std::bad_alloc();
-=======
-  {
-    if (!try_emplace_back(std::forward<Args>(args)...)) [[unlikely]] {
       BEMAN_IV_THROW_OR_ABORT(std::bad_alloc());
-    }
->>>>>>> aaa789e2
     return back();
   });
   constexpr T &push_back(const T &x)
@@ -611,32 +591,17 @@
     }
   });
 
-<<<<<<< HEAD
   constexpr reference at(size_type pos) BEMAN_IV_FREESTANDING_DELETE({
     if (pos >= size()) [[unlikely]]
-      throw std::out_of_range("inplace_vector::at");
+      BEMAN_IV_THROW_OR_ABORT(std::out_of_range("inplace_vector::at"));
     return details::inplace_vector::index(*this, pos);
   });
   constexpr const_reference at(size_type pos) const
       BEMAN_IV_FREESTANDING_DELETE({
         if (pos >= size()) [[unlikely]]
-          throw std::out_of_range("inplace_vector::at");
+          BEMAN_IV_THROW_OR_ABORT(std::out_of_range("inplace_vector::at"));
         return details::inplace_vector::index(*this, pos);
       });
-=======
-  constexpr reference at(size_type pos) {
-    if (pos >= size()) [[unlikely]] {
-      BEMAN_IV_THROW_OR_ABORT(std::out_of_range("inplace_vector::at"));
-    }
-    return details::inplace_vector::index(*this, pos);
-  }
-  constexpr const_reference at(size_type pos) const {
-    if (pos >= size()) [[unlikely]] {
-      BEMAN_IV_THROW_OR_ABORT(std::out_of_range("inplace_vector::at"));
-    }
-    return details::inplace_vector::index(*this, pos);
-  }
->>>>>>> aaa789e2
 
   constexpr void pop_back() {
     IV_EXPECT(size() > 0 && "pop_back from empty inplace_vector!");
