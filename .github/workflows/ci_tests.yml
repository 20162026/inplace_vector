--- conflicted
+++ resolved
@@ -53,13 +53,10 @@
             args: "-DCMAKE_CXX_FLAGS=-fsanitize=thread"
           - description: "ASan"
             args: "-DCMAKE_CXX_FLAGS='-fsanitize=address -fsanitize=undefined'"
-<<<<<<< HEAD
           - description: "delete freestanding"
             args: "-DBEMAN_INPLACE_VECTOR_FREESTANDING_DELETED=ON"
-=======
           - description: "NoExcep"
             args: "-DBEMAN_INPLACE_VECTOR_NO_EXCEPTIONS=on"
->>>>>>> aaa789e2
         include:
           - platform: ubuntu-24.04
             compiler:
