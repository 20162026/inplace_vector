--- conflicted
+++ resolved
@@ -13,17 +13,17 @@
     LANGUAGES CXX
 )
 
-<<<<<<< HEAD
 # [CMAKE.SKIP_EXAMPLES]
 option(
     BEMAN_EXEMPLAR_BUILD_EXAMPLES
     "Enable building examples. Default: ON. Values: { ON, OFF }."
-=======
+    ${PROJECT_IS_TOP_LEVEL}
+)
+
 # [CMAKE.SKIP_TESTS]
 option(
     BEMAN_INPLACE_VECTOR_BUILD_TESTS
     "Enable building tests and test infrastructure. Default: ON. Values: { ON, OFF }."
->>>>>>> 55656b46
     ${PROJECT_IS_TOP_LEVEL}
 )
 
@@ -59,13 +59,9 @@
 
 if(BEMAN_INPLACE_VECTOR_BUILD_TESTS)
     include(CTest)
-<<<<<<< HEAD
-    add_subdirectory(src/beman/inplace_vector/tests)
+    add_subdirectory(tests/beman/inplace_vector)
 endif()
 
 if(BEMAN_EXEMPLAR_BUILD_EXAMPLES)
     add_subdirectory(examples)
-=======
-    add_subdirectory(tests/beman/inplace_vector)
->>>>>>> 55656b46
 endif()