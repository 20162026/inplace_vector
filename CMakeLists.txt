# cmake-format: off
# /CMakeLists.txt -*-makefile-*-
# SPDX-License-Identifier: Apache-2.0 WITH LLVM-exception
# cmake-format: on

cmake_minimum_required(VERSION 3.23)

project(
    beman.inplace_vector
    VERSION 1.0.0
    DESCRIPTION
        "A dynamically-resizable vector with fixed capacity and embedded storage"
    LANGUAGES CXX
)

# [CMAKE.SKIP_EXAMPLES]
option(
    BEMAN_EXEMPLAR_BUILD_EXAMPLES
    "Enable building examples. Default: ON. Values: { ON, OFF }."
    ${PROJECT_IS_TOP_LEVEL}
)

# [CMAKE.SKIP_TESTS]
option(
    BEMAN_INPLACE_VECTOR_BUILD_TESTS
    "Enable building tests and test infrastructure. Default: ON. Values: { ON, OFF }."
    ${PROJECT_IS_TOP_LEVEL}
)

option(
<<<<<<< HEAD
    BEMAN_INPLACE_VECTOR_FREESTANDING_DELETED
    "Enable freestanding mode. Default: OFF. Values: { ON, OFF }."
=======
    BEMAN_INPLACE_VECTOR_NO_EXCEPTIONS
    "Disable exceptions by replacing throw calls with abort. Default: OFF. Values: { ON, OFF }."
>>>>>>> aaa789e2
    OFF
)

configure_file(
    "${PROJECT_SOURCE_DIR}/include/beman/inplace_vector/config.hpp.in"
    "${PROJECT_BINARY_DIR}/include/beman/inplace_vector/config.hpp"
    @ONLY
)

include(FetchContent)
include(GNUInstallDirs)

add_library(beman.inplace_vector INTERFACE)
# [CMAKE.LIBRARY_ALIAS]
add_library(beman::inplace_vector ALIAS beman.inplace_vector)

target_include_directories(
    beman.inplace_vector
    INTERFACE
        $<BUILD_INTERFACE:${CMAKE_CURRENT_SOURCE_DIR}/include>
        $<BUILD_INTERFACE:${CMAKE_CURRENT_BINARY_DIR}/include>
        $<INSTALL_INTERFACE:include>
        $<INSTALL_INTERFACE:${CMAKE_CURRENT_BINARY_DIR}/include>
)

# Install the InplaceVector library to the appropriate destination
install(
    TARGETS beman.inplace_vector
    EXPORT ${TARGETS_EXPORT_NAME}
    DESTINATION
    ${CMAKE_INSTALL_LIBDIR}
)

# Install the header files to the appropriate destination
install(
    DIRECTORY ${CMAKE_CURRENT_SOURCE_DIR}/
    DESTINATION ${CMAKE_INSTALL_INCLUDEDIR}/${CMAKE_PROJECT_NAME}
    FILES_MATCHING
    PATTERN
    "${CMAKE_CURRENT_SOURCE_DIR}/include/beman/inplace_vector/inplace_vector.hpp"
)

if(BEMAN_INPLACE_VECTOR_BUILD_TESTS)
    include(CTest)
    enable_testing()

    # Fetch GoogleTest
    FetchContent_Declare(
        googletest
        GIT_REPOSITORY https://github.com/google/googletest.git
        GIT_TAG
            f8d7d77c06936315286eb55f8de22cd23c188571 # release-1.14.0
        EXCLUDE_FROM_ALL
    )

    block()
        set(INSTALL_GTEST OFF) # Disable GoogleTest installation
        FetchContent_MakeAvailable(googletest)
    endblock()

    add_subdirectory(tests/beman/inplace_vector)
endif()

if(BEMAN_EXEMPLAR_BUILD_EXAMPLES)
    add_subdirectory(examples)
endif()<|MERGE_RESOLUTION|>--- conflicted
+++ resolved
@@ -28,13 +28,14 @@
 )
 
 option(
-<<<<<<< HEAD
     BEMAN_INPLACE_VECTOR_FREESTANDING_DELETED
     "Enable freestanding mode. Default: OFF. Values: { ON, OFF }."
-=======
+    OFF
+)
+
+option(
     BEMAN_INPLACE_VECTOR_NO_EXCEPTIONS
     "Disable exceptions by replacing throw calls with abort. Default: OFF. Values: { ON, OFF }."
->>>>>>> aaa789e2
     OFF
 )
 
